# - Try to find the LIBIGL library
# Once done this will define
#
#  LIBIGL_FOUND - system has LIBIGL
#  LIBIGL_INCLUDE_DIR - **the** LIBIGL include directory
#  LIBIGL_INCLUDE_DIRS - LIBIGL include directories
#  LIBIGL_SOURCES - the LIBIGL source files
if(LIBIGL_FOUND)
    return()
endif()

<<<<<<< HEAD
find_path(LIBIGL_INCLUDE_DIR igl/readOBJ.h
    HINTS
        # ENV LIBIGL
        # ENV LIBIGLROOT
        # ENV LIBIGL_ROOT
        # ENV LIBIGL_DIR
    PATHS
        ${CMAKE_SOURCE_DIR}/../..
        ${CMAKE_SOURCE_DIR}/..
        ${CMAKE_SOURCE_DIR}
        ${CMAKE_SOURCE_DIR}/../libigl
        ${CMAKE_SOURCE_DIR}/../../libigl
        /usr
        /usr/local
        /usr/local/igl/libigl
    PATH_SUFFIXES include
=======
FIND_PATH(LIBIGL_INCLUDE_DIR igl/readOBJ.h
   ${PROJECT_SOURCE_DIR}/../../include
   ${PROJECT_SOURCE_DIR}/../include
   ${PROJECT_SOURCE_DIR}/include
   ${PROJECT_SOURCE_DIR}/libigl/include
   ${PROJECT_SOURCE_DIR}/../libigl/include
   ${PROJECT_SOURCE_DIR}/../../libigl/include
   $ENV{LIBIGL}/include
   $ENV{LIBIGLROOT}/include
   $ENV{LIBIGL_ROOT}/include
   $ENV{LIBIGL_DIR}/include
   $ENV{LIBIGL_DIR}/inc
   /usr/include
   /usr/local/include
   /usr/local/igl/libigl/include
>>>>>>> 500de5d3
)

include(FindPackageHandleStandardArgs)
find_package_handle_standard_args(LIBIGL
    "\nlibigl not found --- You can download it using:\n\tgit clone --recursive https://github.com/libigl/libigl.git ${CMAKE_SOURCE_DIR}/../libigl"
    LIBIGL_INCLUDE_DIR)
mark_as_advanced(LIBIGL_INCLUDE_DIR)

list(APPEND CMAKE_MODULE_PATH "${LIBIGL_INCLUDE_DIR}/../shared/cmake")
include(libigl)<|MERGE_RESOLUTION|>--- conflicted
+++ resolved
@@ -9,7 +9,6 @@
     return()
 endif()
 
-<<<<<<< HEAD
 find_path(LIBIGL_INCLUDE_DIR igl/readOBJ.h
     HINTS
         # ENV LIBIGL
@@ -20,29 +19,13 @@
         ${CMAKE_SOURCE_DIR}/../..
         ${CMAKE_SOURCE_DIR}/..
         ${CMAKE_SOURCE_DIR}
+        ${CMAKE_SOURCE_DIR}/libigl
         ${CMAKE_SOURCE_DIR}/../libigl
         ${CMAKE_SOURCE_DIR}/../../libigl
         /usr
         /usr/local
         /usr/local/igl/libigl
     PATH_SUFFIXES include
-=======
-FIND_PATH(LIBIGL_INCLUDE_DIR igl/readOBJ.h
-   ${PROJECT_SOURCE_DIR}/../../include
-   ${PROJECT_SOURCE_DIR}/../include
-   ${PROJECT_SOURCE_DIR}/include
-   ${PROJECT_SOURCE_DIR}/libigl/include
-   ${PROJECT_SOURCE_DIR}/../libigl/include
-   ${PROJECT_SOURCE_DIR}/../../libigl/include
-   $ENV{LIBIGL}/include
-   $ENV{LIBIGLROOT}/include
-   $ENV{LIBIGL_ROOT}/include
-   $ENV{LIBIGL_DIR}/include
-   $ENV{LIBIGL_DIR}/inc
-   /usr/include
-   /usr/local/include
-   /usr/local/igl/libigl/include
->>>>>>> 500de5d3
 )
 
 include(FindPackageHandleStandardArgs)
